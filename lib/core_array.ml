--- conflicted
+++ resolved
@@ -880,13 +880,11 @@
 
   include Unsafe_blit
 
-<<<<<<< HEAD
   external unsafe_alloc : int -> float array = "core_array_unsafe_alloc_floats"
 
   let alloc len =
     if len < 0 then failwith "Core.Array.Float.alloc: len < 0"
     else unsafe_alloc len
-=======
 end
 
 
@@ -947,5 +945,4 @@
       let dst = create ~len 0.0 in
       (fun () -> Float.blito ~src ~src_pos:0 ~dst ~dst_pos:0 ~src_len:len ())
   end
->>>>>>> 9e95dde5
 end